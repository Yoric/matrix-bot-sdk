--- conflicted
+++ resolved
@@ -477,14 +477,10 @@
      * @param {"public" | "private"} visibility The visibility to set for the room.
      * @return {Promise<*>} resolves when the visibility has been updated.
      */
-<<<<<<< HEAD
-    public setAppserviceDirectoryVisibility(networkId: string, roomId: string, visibility: "public"|"private"): Promise<*> {
-=======
     public setRoomDirectoryVisibility(networkId: string, roomId: string, visibility: "public"|"private") {
->>>>>>> 4c037acb
         roomId = encodeURIComponent(roomId);
         networkId = encodeURIComponent(networkId);
-        return this.botClient.doRequest("PUT", `/directory/list/appservice/${networkId}/${roomId}`, null, {
+        return this.botClient.doRequest("PUT", `/_matrix/client/r0/directory/list/appservice/${networkId}/${roomId}`, null, {
             visibility,
         });
     }
