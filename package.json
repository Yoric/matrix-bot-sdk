{
  "name": "matrix-bot-sdk",
  "version": "0.1.18",
  "description": "A lightweight version of the matrix-js-sdk intended for bots",
  "repository": {
    "type": "git",
    "url": "git+https://github.com/turt2live/matrix-js-bot-sdk.git"
  },
  "author": "turt2live",
  "license": "MIT",
  "bugs": {
    "url": "https://github.com/turt2live/matrix-js-bot-sdk/issues"
  },
  "homepage": "https://github.com/turt2live/matrix-js-bot-sdk#readme",
  "scripts": {
    "prepare": "node scripts/try_build.js",
    "prepublishOnly": "npm run build",
    "build": "tsc",
    "lint": "tslint --project ./tsconfig.json -t stylish"
  },
  "main": "./lib/index.js",
  "typings": "./lib/index.d.ts",
  "engines": {
    "node": ">= 8.0.0",
    "npm": ">= 5.0.0"
  },
  "dependencies": {
<<<<<<< HEAD
    "bluebird": "^3.5.1",
    "express": "^4.16.3",
    "request": "^2.83.0"
=======
    "@types/node": "^8.10.34",
    "bluebird": "^3.5.2",
    "lowdb": "^1.0.0",
    "request": "^2.88.0",
    "tslint": "^5.11.0",
    "typescript": "^3.1.1"
>>>>>>> bf74e3ef
  },
  "keywords": [
    "matrix",
    "bot",
    "sdk",
    "js",
    "node",
    "helpers",
    "snippets",
    "chat",
    "modules"
  ],
  "files": [
    "src/*",
    "lib/*",
    "scripts/*"
  ]
}<|MERGE_RESOLUTION|>--- conflicted
+++ resolved
@@ -25,18 +25,13 @@
     "npm": ">= 5.0.0"
   },
   "dependencies": {
-<<<<<<< HEAD
-    "bluebird": "^3.5.1",
-    "express": "^4.16.3",
-    "request": "^2.83.0"
-=======
     "@types/node": "^8.10.34",
     "bluebird": "^3.5.2",
     "lowdb": "^1.0.0",
     "request": "^2.88.0",
     "tslint": "^5.11.0",
     "typescript": "^3.1.1"
->>>>>>> bf74e3ef
+    "express": "^4.16.3",
   },
   "keywords": [
     "matrix",
